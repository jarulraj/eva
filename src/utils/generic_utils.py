# coding=utf-8
# Copyright 2018-2020 EVA
#
# Licensed under the Apache License, Version 2.0 (the "License");
# you may not use this file except in compliance with the License.
# You may obtain a copy of the License at
#
#     http://www.apache.org/licenses/LICENSE-2.0
#
# Unless required by applicable law or agreed to in writing, software
# distributed under the License is distributed on an "AS IS" BASIS,
# WITHOUT WARRANTIES OR CONDITIONS OF ANY KIND, either express or implied.
# See the License for the specific language governing permissions and
# limitations under the License.
import importlib
import uuid
import hashlib
from pathlib import Path

from src.configuration.configuration_manager import ConfigurationManager
from src.utils.logging_manager import LoggingManager, LoggingLevel

import torch


def validate_kwargs(kwargs, allowed_kwargs,
                    error_message='Keyword argument not understood:'):
    """Checks that all keyword arguments are in the set of allowed keys."""
    for kwarg in kwargs:
        if kwarg not in allowed_kwargs:
            raise TypeError(error_message, kwarg)


def str_to_class(class_path: str):
    """
    Convert string representation of a class path to Class

    Arguments:
        class_path (str): absolute path of import

    Returns:
        type: A Class for given path
    """
    module_path, class_name = class_path.rsplit(".", 1)
    module = importlib.import_module(module_path)
    return getattr(module, class_name)


<<<<<<< HEAD
def is_gpu_available() -> bool:
    """
    Checks if the system has GPUS available to execute tasks
    Returns:
        [bool] True if system has GPUs, else False
    """
    return torch.cuda.is_available()
=======
def generate_file_path(name: str = '') -> Path:
    """Generates a arbitrary file_path(md5 hash) based on the a random salt
    and name

    Arguments:
        name (str): Input file_name.

    Returns:
        Path: pathlib.Path object

    """
    dataset_location = ConfigurationManager().get_value("core", "location")
    if dataset_location is None:
        LoggingManager().log(
            'Missing location key in eva.yml', LoggingLevel.ERROR)
        raise KeyError('Missing location key in eva.yml')

    dataset_location = Path(dataset_location)
    salt = uuid.uuid4().hex
    file_name = hashlib.md5(salt.encode() + name.encode()).hexdigest()
    path = dataset_location / file_name
    return path.resolve()
>>>>>>> e6fba41d
<|MERGE_RESOLUTION|>--- conflicted
+++ resolved
@@ -46,7 +46,6 @@
     return getattr(module, class_name)
 
 
-<<<<<<< HEAD
 def is_gpu_available() -> bool:
     """
     Checks if the system has GPUS available to execute tasks
@@ -54,7 +53,8 @@
         [bool] True if system has GPUs, else False
     """
     return torch.cuda.is_available()
-=======
+
+    
 def generate_file_path(name: str = '') -> Path:
     """Generates a arbitrary file_path(md5 hash) based on the a random salt
     and name
@@ -76,5 +76,4 @@
     salt = uuid.uuid4().hex
     file_name = hashlib.md5(salt.encode() + name.encode()).hexdigest()
     path = dataset_location / file_name
-    return path.resolve()
->>>>>>> e6fba41d
+    return path.resolve()