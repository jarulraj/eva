from abc import ABC, abstractmethod
from typing import List

<<<<<<< HEAD
from src.models import FrameBatch
from src.query_planner.abstract_plan import AbstractPlan
=======

>>>>>>> 198cd84c
class AbstractExecutor(ABC):
    """
    An abstract class for the executor engine
    Arguments:
        node (AbstractPlan): Plan node corresponding to this executor
    """

    def __init__(self, node: 'AbstractPlan'):
        self._node = node
        self._children = []

    def append_child(self, child: 'AbstractExecutor'):
        """
        appends a child exector node 
        
        Arguments:
            child {AbstractExecutor} -- child node
        """
        self._children.append(child)

    @property
<<<<<<< HEAD
    def children(self):
=======
    def children(self) -> List['AbstractExecutor']:
>>>>>>> 198cd84c
        """
        Returns the list of child executor
        Returns:
            [] -- list of children
        """
        return self._children

    @abstractmethod
    def validate(self):
        NotImplementedError('Must be implemented in subclasses.')

    @abstractmethod
<<<<<<< HEAD
    def execute(self):
        NotImplementedError('Must be implemented in subclasses.')
=======
    def execute(self, batch: FrameBatch):
        pass
>>>>>>> 198cd84c
<|MERGE_RESOLUTION|>--- conflicted
+++ resolved
@@ -1,12 +1,9 @@
 from abc import ABC, abstractmethod
 from typing import List
 
-<<<<<<< HEAD
 from src.models import FrameBatch
 from src.query_planner.abstract_plan import AbstractPlan
-=======
 
->>>>>>> 198cd84c
 class AbstractExecutor(ABC):
     """
     An abstract class for the executor engine
@@ -28,11 +25,7 @@
         self._children.append(child)
 
     @property
-<<<<<<< HEAD
-    def children(self):
-=======
     def children(self) -> List['AbstractExecutor']:
->>>>>>> 198cd84c
         """
         Returns the list of child executor
         Returns:
@@ -45,10 +38,5 @@
         NotImplementedError('Must be implemented in subclasses.')
 
     @abstractmethod
-<<<<<<< HEAD
-    def execute(self):
+    def execute(self, batch: FrameBatch):
         NotImplementedError('Must be implemented in subclasses.')
-=======
-    def execute(self, batch: FrameBatch):
-        pass
->>>>>>> 198cd84c
