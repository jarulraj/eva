--- conflicted
+++ resolved
@@ -34,17 +34,10 @@
             udf inputs, annotated list similar to table columns
         outputs: List[UdfIO]
             udf outputs, annotated list similar to table columns
-<<<<<<< HEAD
-        impl_file_path: Path
-            file path which holds the implementation of the udf.
-            This file should be placed in the UDF directory and
-            the path provided should be relative to the UDF dir.
-=======
         impl_file_path: Path 
             file path which holds the implementation of the udf. 
             This file should be placed in the data directory and 
             the path provided should be relative to the eva dir.  
->>>>>>> 0dac971a
         udf_type: str
             udf type. it ca be object detection, classification etc.
     """
